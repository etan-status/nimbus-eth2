--- conflicted
+++ resolved
@@ -13,14 +13,10 @@
   unittest2,
   stew/assign2,
   eth/keys,
-<<<<<<< HEAD
   ../beacon_chain/spec/datatypes/base,
   ../beacon_chain/spec/[
-    digest, forkedbeaconstate_helpers, helpers, state_transition, presets],
-=======
-  ../beacon_chain/spec/[
-    beaconstate, datatypes, digest, helpers, state_transition, presets],
->>>>>>> 1e958cfb
+    beaconstate, digest, forkedbeaconstate_helpers, helpers, state_transition,
+    presets],
   ../beacon_chain/beacon_node_types,
   ../beacon_chain/[beacon_chain_db, ssz, extras],
   ../beacon_chain/consensus_object_pools/[
@@ -346,13 +342,14 @@
       tmpState.blck == b1Add[].parent
       getStateField(tmpState.data, slot) == bs1.parent.slot
 
+const nilPhase0Callback = OnPhase0BlockAdded(nil)
+
 suite "chain DAG finalization tests" & preset():
   setup:
     var
       db = makeTestDB(SLOTS_PER_EPOCH)
       dag = init(ChainDAGRef, defaultRuntimeConfig, db, {})
       quarantine = QuarantineRef.init(keys.newRng())
-      nilPhase0Callback: OnPhase0BlockAdded
       cache = StateCache()
       rewards = RewardInfo()
 
@@ -532,16 +529,13 @@
       dag2.head.root == dag.head.root
       dag2.finalizedHead.blck.root == dag.finalizedHead.blck.root
       dag2.finalizedHead.slot == dag.finalizedHead.slot
-<<<<<<< HEAD
       hash_tree_root(dag2.headState.data) == hash_tree_root(dag.headState.data)
-=======
-      hash_tree_root(dag2.headState) == hash_tree_root(dag.headState)
 
 suite "Old database versions" & preset():
   setup:
     let
       genState = initialize_beacon_state_from_eth1(
-        defaultRuntimePreset,
+        defaultRuntimeConfig,
         Eth2Digest(),
         0,
         makeInitialDeposits(SLOTS_PER_EPOCH.uint64, flags = {skipBlsValidation}),
@@ -552,7 +546,7 @@
   test "pre-1.1.0":
     # only kvstore, no immutable validator keys
 
-    let db = BeaconChainDB.new(defaultRuntimePreset, "", inMemory = true)
+    let db = BeaconChainDB.new("", inMemory = true)
 
     # preInit a database to a v1.0.12 state
     db.putStateV0(genBlock.message.state_root, genState[])
@@ -563,13 +557,12 @@
     db.putGenesisBlockRoot(genBlock.root)
 
     var
-      dag = init(ChainDAGRef, defaultRuntimePreset, db)
+      dag = init(ChainDAGRef, defaultRuntimeConfig, db, {})
       state = newClone(dag.headState.data)
       cache = StateCache()
       att0 = makeFullAttestations(state[], dag.tail.root, 0.Slot, cache)
       b1 = addTestBlock(state[], dag.tail.root, cache, attestations = att0)
-      b1Add = dag.addRawBlock(quarantine, b1, nil)
-
-    check:
-      b1Add.isOk()
->>>>>>> 1e958cfb
+      b1Add = dag.addRawBlock(quarantine, b1, nilPhase0Callback)
+
+    check:
+      b1Add.isOk()