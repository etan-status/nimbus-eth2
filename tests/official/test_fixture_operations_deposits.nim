--- conflicted
+++ resolved
@@ -50,11 +50,7 @@
         discard process_deposit(defaultRuntimePreset, preState[], deposit, flags)
         reportDiff(preState, postState)
       else:
-<<<<<<< HEAD
-        check not process_deposit(defaultRuntimePreset, preState[], deposit, flags)
-=======
-        check process_deposit(preState[], deposit, flags).isErr
->>>>>>> 1482b043
+        check process_deposit(defaultRuntimePreset, preState[], deposit, flags).isErr
 
   `testImpl _ operations_deposits _ identifier`()
 
